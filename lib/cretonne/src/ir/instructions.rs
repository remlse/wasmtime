//! Instruction formats and opcodes.
//!
//! The `instructions` module contains definitions for instruction formats, opcodes, and the
//! in-memory representation of IR instructions.
//!
//! A large part of this module is auto-generated from the instruction descriptions in the meta
//! directory.

use std::fmt::{self, Display, Formatter};
use std::ops::{Deref, DerefMut};
<<<<<<< HEAD
=======
use std::str::FromStr;
>>>>>>> b523b69c
use std::vec::Vec;

use ir;
use ir::types;
use ir::{Ebb, FuncRef, JumpTable, SigRef, Type, Value};
use isa;

use bitset::BitSet;
use entity;
use ref_slice::{ref_slice, ref_slice_mut};

/// Some instructions use an external list of argument values because there is not enough space in
/// the 16-byte `InstructionData` struct. These value lists are stored in a memory pool in
/// `dfg.value_lists`.
pub type ValueList = entity::EntityList<Value>;

/// Memory pool for holding value lists. See `ValueList`.
pub type ValueListPool = entity::ListPool<Value>;

// Include code generated by `lib/cretonne/meta/gen_instr.py`. This file contains:
//
// - The `pub enum InstructionFormat` enum with all the instruction formats.
// - The `pub enum InstructionData` enum with all the instruction data fields.
// - The `pub enum Opcode` definition with all known opcodes,
// - The `const OPCODE_FORMAT: [InstructionFormat; N]` table.
// - The private `fn opcode_name(Opcode) -> &'static str` function, and
// - The hash table `const OPCODE_HASH_TABLE: [Opcode; N]`.
//
// For value type constraints:
//
// - The `const OPCODE_CONSTRAINTS : [OpcodeConstraints; N]` table.
// - The `const TYPE_SETS : [ValueTypeSet; N]` table.
// - The `const OPERAND_CONSTRAINTS : [OperandConstraint; N]` table.
//
include!(concat!(env!("OUT_DIR"), "/opcodes.rs"));

impl Display for Opcode {
    fn fmt(&self, f: &mut Formatter) -> fmt::Result {
        write!(f, "{}", opcode_name(*self))
    }
}

impl Opcode {
    /// Get the instruction format for this opcode.
    pub fn format(self) -> InstructionFormat {
        OPCODE_FORMAT[self as usize - 1]
    }

    /// Get the constraint descriptor for this opcode.
    /// Panic if this is called on `NotAnOpcode`.
    pub fn constraints(self) -> OpcodeConstraints {
        OPCODE_CONSTRAINTS[self as usize - 1]
    }
}

// This trait really belongs in lib/reader where it is used by the `.cton` file parser, but since
// it critically depends on the `opcode_name()` function which is needed here anyway, it lives in
// this module. This also saves us from running the build script twice to generate code for the two
// separate crates.
impl FromStr for Opcode {
    type Err = &'static str;

    /// Parse an Opcode name from a string.
    fn from_str(s: &str) -> Result<Opcode, &'static str> {
        use constant_hash::{probe, simple_hash, Table};

        impl<'a> Table<&'a str> for [Option<Opcode>] {
            fn len(&self) -> usize {
                self.len()
            }

            fn key(&self, idx: usize) -> Option<&'a str> {
                self[idx].map(opcode_name)
            }
        }

        match probe::<&str, [Option<Opcode>]>(&OPCODE_HASH_TABLE, s, simple_hash(s)) {
            Err(_) => Err("Unknown opcode"),
            // We unwrap here because probe() should have ensured that the entry
            // at this index is not None.
            Ok(i) => Ok(OPCODE_HASH_TABLE[i].unwrap()),
        }
    }
}

/// A variable list of `Value` operands used for function call arguments and passing arguments to
/// basic blocks.
#[derive(Clone, Debug)]
pub struct VariableArgs(Vec<Value>);

impl VariableArgs {
    /// Create an empty argument list.
    pub fn new() -> Self {
        VariableArgs(Vec::new())
    }

    /// Add an argument to the end.
    pub fn push(&mut self, v: Value) {
        self.0.push(v)
    }

    /// Check if the list is empty.
    pub fn is_empty(&self) -> bool {
        self.0.is_empty()
    }

    /// Convert this to a value list in `pool` with `fixed` prepended.
    pub fn into_value_list(self, fixed: &[Value], pool: &mut ValueListPool) -> ValueList {
        let mut vlist = ValueList::default();
        vlist.extend(fixed.iter().cloned(), pool);
        vlist.extend(self.0, pool);
        vlist
    }
}

// Coerce `VariableArgs` into a `&[Value]` slice.
impl Deref for VariableArgs {
    type Target = [Value];

    fn deref(&self) -> &[Value] {
        &self.0
    }
}

impl DerefMut for VariableArgs {
    fn deref_mut(&mut self) -> &mut [Value] {
        &mut self.0
    }
}

impl Display for VariableArgs {
    fn fmt(&self, fmt: &mut Formatter) -> fmt::Result {
        for (i, val) in self.0.iter().enumerate() {
            if i == 0 {
                write!(fmt, "{}", val)?;
            } else {
                write!(fmt, ", {}", val)?;
            }
        }
        Ok(())
    }
}

impl Default for VariableArgs {
    fn default() -> Self {
        Self::new()
    }
}

/// Analyzing an instruction.
///
/// Avoid large matches on instruction formats by using the methods defined here to examine
/// instructions.
impl InstructionData {
    /// Return information about the destination of a branch or jump instruction.
    ///
    /// Any instruction that can transfer control to another EBB reveals its possible destinations
    /// here.
    pub fn analyze_branch<'a>(&'a self, pool: &'a ValueListPool) -> BranchInfo<'a> {
        match *self {
            InstructionData::Jump {
                destination,
                ref args,
                ..
            } => BranchInfo::SingleDest(destination, args.as_slice(pool)),
            InstructionData::BranchInt {
                destination,
                ref args,
                ..
            } |
            InstructionData::BranchFloat {
                destination,
                ref args,
                ..
            } |
            InstructionData::Branch {
                destination,
                ref args,
                ..
            } => BranchInfo::SingleDest(destination, &args.as_slice(pool)[1..]),
            InstructionData::BranchIcmp {
                destination,
                ref args,
                ..
            } => BranchInfo::SingleDest(destination, &args.as_slice(pool)[2..]),
            InstructionData::BranchTable { table, .. } => BranchInfo::Table(table),
            _ => {
                debug_assert!(!self.opcode().is_branch());
                BranchInfo::NotABranch
            }
        }
    }

    /// Get the single destination of this branch instruction, if it is a single destination
    /// branch or jump.
    ///
    /// Multi-destination branches like `br_table` return `None`.
    pub fn branch_destination(&self) -> Option<Ebb> {
        match *self {
            InstructionData::Jump { destination, .. } |
            InstructionData::Branch { destination, .. } |
            InstructionData::BranchInt { destination, .. } |
            InstructionData::BranchFloat { destination, .. } |
            InstructionData::BranchIcmp { destination, .. } => Some(destination),
            InstructionData::BranchTable { .. } => None,
            _ => {
                debug_assert!(!self.opcode().is_branch());
                None
            }
        }
    }

    /// Get a mutable reference to the single destination of this branch instruction, if it is a
    /// single destination branch or jump.
    ///
    /// Multi-destination branches like `br_table` return `None`.
    pub fn branch_destination_mut(&mut self) -> Option<&mut Ebb> {
        match *self {
            InstructionData::Jump { ref mut destination, .. } |
            InstructionData::Branch { ref mut destination, .. } |
            InstructionData::BranchInt { ref mut destination, .. } |
            InstructionData::BranchFloat { ref mut destination, .. } |
            InstructionData::BranchIcmp { ref mut destination, .. } => Some(destination),
            InstructionData::BranchTable { .. } => None,
            _ => {
                debug_assert!(!self.opcode().is_branch());
                None
            }
        }
    }

    /// Return information about a call instruction.
    ///
    /// Any instruction that can call another function reveals its call signature here.
    pub fn analyze_call<'a>(&'a self, pool: &'a ValueListPool) -> CallInfo<'a> {
        match *self {
            InstructionData::Call { func_ref, ref args, .. } => {
                CallInfo::Direct(func_ref, args.as_slice(pool))
            }
            InstructionData::IndirectCall { sig_ref, ref args, .. } => {
                CallInfo::Indirect(sig_ref, &args.as_slice(pool)[1..])
            }
            _ => {
                debug_assert!(!self.opcode().is_call());
                CallInfo::NotACall
            }
        }
    }
}

/// Information about branch and jump instructions.
pub enum BranchInfo<'a> {
    /// This is not a branch or jump instruction.
    /// This instruction will not transfer control to another EBB in the function, but it may still
    /// affect control flow by returning or trapping.
    NotABranch,

    /// This is a branch or jump to a single destination EBB, possibly taking value arguments.
    SingleDest(Ebb, &'a [Value]),

    /// This is a jump table branch which can have many destination EBBs.
    Table(JumpTable),
}

/// Information about call instructions.
pub enum CallInfo<'a> {
    /// This is not a call instruction.
    NotACall,

    /// This is a direct call to an external function declared in the preamble. See
    /// `DataFlowGraph.ext_funcs`.
    Direct(FuncRef, &'a [Value]),

    /// This is an indirect call with the specified signature. See `DataFlowGraph.signatures`.
    Indirect(SigRef, &'a [Value]),
}

/// Value type constraints for a given opcode.
///
/// The `InstructionFormat` determines the constraints on most operands, but `Value` operands and
/// results are not determined by the format. Every `Opcode` has an associated
/// `OpcodeConstraints` object that provides the missing details.
#[derive(Clone, Copy)]
pub struct OpcodeConstraints {
    /// Flags for this opcode encoded as a bit field:
    ///
    /// Bits 0-2:
    ///     Number of fixed result values. This does not include `variable_args` results as are
    ///     produced by call instructions.
    ///
    /// Bit 3:
    ///     This opcode is polymorphic and the controlling type variable can be inferred from the
    ///     designated input operand. This is the `typevar_operand` index given to the
    ///     `InstructionFormat` meta language object. When this bit is not set, the controlling
    ///     type variable must be the first output value instead.
    ///
    /// Bit 4:
    ///     This opcode is polymorphic and the controlling type variable does *not* appear as the
    ///     first result type.
    ///
    /// Bits 5-7:
    ///     Number of fixed value arguments. The minimum required number of value operands.
    flags: u8,

    /// Permitted set of types for the controlling type variable as an index into `TYPE_SETS`.
    typeset_offset: u8,

    /// Offset into `OPERAND_CONSTRAINT` table of the descriptors for this opcode. The first
    /// `fixed_results()` entries describe the result constraints, then follows constraints for the
    /// fixed `Value` input operands. (`fixed_value_arguments()` of them).
    constraint_offset: u16,
}

impl OpcodeConstraints {
    /// Can the controlling type variable for this opcode be inferred from the designated value
    /// input operand?
    /// This also implies that this opcode is polymorphic.
    pub fn use_typevar_operand(self) -> bool {
        (self.flags & 0x8) != 0
    }

    /// Is it necessary to look at the designated value input operand in order to determine the
    /// controlling type variable, or is it good enough to use the first return type?
    ///
    /// Most polymorphic instructions produce a single result with the type of the controlling type
    /// variable. A few polymorphic instructions either don't produce any results, or produce
    /// results with a fixed type. These instructions return `true`.
    pub fn requires_typevar_operand(self) -> bool {
        (self.flags & 0x10) != 0
    }

    /// Get the number of *fixed* result values produced by this opcode.
    /// This does not include `variable_args` produced by calls.
    pub fn fixed_results(self) -> usize {
        (self.flags & 0x7) as usize
    }

    /// Get the number of *fixed* input values required by this opcode.
    ///
    /// This does not include `variable_args` arguments on call and branch instructions.
    ///
    /// The number of fixed input values is usually implied by the instruction format, but
    /// instruction formats that use a `ValueList` put both fixed and variable arguments in the
    /// list. This method returns the *minimum* number of values required in the value list.
    pub fn fixed_value_arguments(self) -> usize {
        ((self.flags >> 5) & 0x7) as usize
    }

    /// Get the offset into `TYPE_SETS` for the controlling type variable.
    /// Returns `None` if the instruction is not polymorphic.
    fn typeset_offset(self) -> Option<usize> {
        let offset = usize::from(self.typeset_offset);
        if offset < TYPE_SETS.len() {
            Some(offset)
        } else {
            None
        }
    }

    /// Get the offset into OPERAND_CONSTRAINTS where the descriptors for this opcode begin.
    fn constraint_offset(self) -> usize {
        self.constraint_offset as usize
    }

    /// Get the value type of result number `n`, having resolved the controlling type variable to
    /// `ctrl_type`.
    pub fn result_type(self, n: usize, ctrl_type: Type) -> Type {
        debug_assert!(n < self.fixed_results(), "Invalid result index");
        if let ResolvedConstraint::Bound(t) =
            OPERAND_CONSTRAINTS[self.constraint_offset() + n].resolve(ctrl_type)
        {
            t
        } else {
            panic!("Result constraints can't be free");
        }
    }

    /// Get the value type of input value number `n`, having resolved the controlling type variable
    /// to `ctrl_type`.
    ///
    /// Unlike results, it is possible for some input values to vary freely within a specific
    /// `ValueTypeSet`. This is represented with the `ArgumentConstraint::Free` variant.
    pub fn value_argument_constraint(self, n: usize, ctrl_type: Type) -> ResolvedConstraint {
        debug_assert!(
            n < self.fixed_value_arguments(),
            "Invalid value argument index"
        );
        let offset = self.constraint_offset() + self.fixed_results();
        OPERAND_CONSTRAINTS[offset + n].resolve(ctrl_type)
    }

    /// Get the typeset of allowed types for the controlling type variable in a polymorphic
    /// instruction.
    pub fn ctrl_typeset(self) -> Option<ValueTypeSet> {
        self.typeset_offset().map(|offset| TYPE_SETS[offset])
    }

    /// Is this instruction polymorphic?
    pub fn is_polymorphic(self) -> bool {
        self.ctrl_typeset().is_some()
    }
}

type BitSet8 = BitSet<u8>;
type BitSet16 = BitSet<u16>;

/// A value type set describes the permitted set of types for a type variable.
#[derive(Clone, Copy, Debug, PartialEq, Eq)]
pub struct ValueTypeSet {
    /// Allowed lane sizes
    pub lanes: BitSet16,
    /// Allowed int widths
    pub ints: BitSet8,
    /// Allowed float widths
    pub floats: BitSet8,
    /// Allowed bool widths
    pub bools: BitSet8,
}

impl ValueTypeSet {
    /// Is `scalar` part of the base type set?
    ///
    /// Note that the base type set does not have to be included in the type set proper.
    fn is_base_type(&self, scalar: Type) -> bool {
        let l2b = scalar.log2_lane_bits();
        if scalar.is_int() {
            self.ints.contains(l2b)
        } else if scalar.is_float() {
            self.floats.contains(l2b)
        } else if scalar.is_bool() {
            self.bools.contains(l2b)
        } else {
            false
        }
    }

    /// Does `typ` belong to this set?
    pub fn contains(&self, typ: Type) -> bool {
        let l2l = typ.log2_lane_count();
        self.lanes.contains(l2l) && self.is_base_type(typ.lane_type())
    }

    /// Get an example member of this type set.
    ///
    /// This is used for error messages to avoid suggesting invalid types.
    pub fn example(&self) -> Type {
        let t = if self.ints.max().unwrap_or(0) > 5 {
            types::I32
        } else if self.floats.max().unwrap_or(0) > 5 {
            types::F32
        } else if self.bools.max().unwrap_or(0) > 5 {
            types::B32
        } else {
            types::B1
        };
        t.by(1 << self.lanes.min().unwrap()).unwrap()
    }
}

/// Operand constraints. This describes the value type constraints on a single `Value` operand.
enum OperandConstraint {
    /// This operand has a concrete value type.
    Concrete(Type),

    /// This operand can vary freely within the given type set.
    /// The type set is identified by its index into the TYPE_SETS constant table.
    Free(u8),

    /// This operand is the same type as the controlling type variable.
    Same,

    /// This operand is `ctrlType.lane_type()`.
    LaneOf,

    /// This operand is `ctrlType.as_bool()`.
    AsBool,

    /// This operand is `ctrlType.half_width()`.
    HalfWidth,

    /// This operand is `ctrlType.double_width()`.
    DoubleWidth,

    /// This operand is `ctrlType.half_vector()`.
    HalfVector,

    /// This operand is `ctrlType.double_vector()`.
    DoubleVector,
}

impl OperandConstraint {
    /// Resolve this operand constraint into a concrete value type, given the value of the
    /// controlling type variable.
    pub fn resolve(&self, ctrl_type: Type) -> ResolvedConstraint {
        use self::OperandConstraint::*;
        use self::ResolvedConstraint::Bound;
        match *self {
            Concrete(t) => Bound(t),
            Free(vts) => ResolvedConstraint::Free(TYPE_SETS[vts as usize]),
            Same => Bound(ctrl_type),
            LaneOf => Bound(ctrl_type.lane_type()),
            AsBool => Bound(ctrl_type.as_bool()),
            HalfWidth => Bound(ctrl_type.half_width().expect("invalid type for half_width")),
            DoubleWidth => Bound(ctrl_type.double_width().expect(
                "invalid type for double_width",
            )),
            HalfVector => Bound(ctrl_type.half_vector().expect(
                "invalid type for half_vector",
            )),
            DoubleVector => Bound(ctrl_type.by(2).expect("invalid type for double_vector")),
        }
    }
}

/// The type constraint on a value argument once the controlling type variable is known.
#[derive(Copy, Clone, Debug, PartialEq, Eq)]
pub enum ResolvedConstraint {
    /// The operand is bound to a known type.
    Bound(Type),
    /// The operand type can vary freely within the given set.
    Free(ValueTypeSet),
}

#[cfg(test)]
mod tests {
    use super::*;
    use std::string::ToString;

    #[test]
    fn opcodes() {
        use std::mem;

        let x = Opcode::Iadd;
        let mut y = Opcode::Isub;

        assert!(x != y);
        y = Opcode::Iadd;
        assert_eq!(x, y);
        assert_eq!(x.format(), InstructionFormat::Binary);

        assert_eq!(format!("{:?}", Opcode::IaddImm), "IaddImm");
        assert_eq!(Opcode::IaddImm.to_string(), "iadd_imm");

        // Check the matcher.
        assert_eq!("iadd".parse::<Opcode>(), Ok(Opcode::Iadd));
        assert_eq!("iadd_imm".parse::<Opcode>(), Ok(Opcode::IaddImm));
        assert_eq!("iadd\0".parse::<Opcode>(), Err("Unknown opcode"));
        assert_eq!("".parse::<Opcode>(), Err("Unknown opcode"));
        assert_eq!("\0".parse::<Opcode>(), Err("Unknown opcode"));

        // Opcode is a single byte, and because Option<Opcode> originally came to 2 bytes, early on
        // Opcode included a variant NotAnOpcode to avoid the unnecessary bloat. Since then the Rust
        // compiler has brought in NonZero optimization, meaning that an enum not using the 0 value
        // can be optional for no size cost. We want to ensure Option<Opcode> remains small.
        assert_eq!(mem::size_of::<Opcode>(), mem::size_of::<Option<Opcode>>());
    }

    #[test]
    fn instruction_data() {
        use std::mem;
        // The size of the `InstructionData` enum is important for performance. It should not
        // exceed 16 bytes. Use `Box<FooData>` out-of-line payloads for instruction formats that
        // require more space than that. It would be fine with a data structure smaller than 16
        // bytes, but what are the odds of that?
        assert_eq!(mem::size_of::<InstructionData>(), 16);
    }

    #[test]
    fn constraints() {
        let a = Opcode::Iadd.constraints();
        assert!(a.use_typevar_operand());
        assert!(!a.requires_typevar_operand());
        assert_eq!(a.fixed_results(), 1);
        assert_eq!(a.fixed_value_arguments(), 2);
        assert_eq!(a.result_type(0, types::I32), types::I32);
        assert_eq!(a.result_type(0, types::I8), types::I8);
        assert_eq!(
            a.value_argument_constraint(0, types::I32),
            ResolvedConstraint::Bound(types::I32)
        );
        assert_eq!(
            a.value_argument_constraint(1, types::I32),
            ResolvedConstraint::Bound(types::I32)
        );

        let b = Opcode::Bitcast.constraints();
        assert!(!b.use_typevar_operand());
        assert!(!b.requires_typevar_operand());
        assert_eq!(b.fixed_results(), 1);
        assert_eq!(b.fixed_value_arguments(), 1);
        assert_eq!(b.result_type(0, types::I32), types::I32);
        assert_eq!(b.result_type(0, types::I8), types::I8);
        match b.value_argument_constraint(0, types::I32) {
            ResolvedConstraint::Free(vts) => assert!(vts.contains(types::F32)),
            _ => panic!("Unexpected constraint from value_argument_constraint"),
        }

        let c = Opcode::Call.constraints();
        assert_eq!(c.fixed_results(), 0);
        assert_eq!(c.fixed_value_arguments(), 0);

        let i = Opcode::CallIndirect.constraints();
        assert_eq!(i.fixed_results(), 0);
        assert_eq!(i.fixed_value_arguments(), 1);

        let cmp = Opcode::Icmp.constraints();
        assert!(cmp.use_typevar_operand());
        assert!(cmp.requires_typevar_operand());
        assert_eq!(cmp.fixed_results(), 1);
        assert_eq!(cmp.fixed_value_arguments(), 2);
    }

    #[test]
    fn value_set() {
        use ir::types::*;

        let vts = ValueTypeSet {
            lanes: BitSet16::from_range(0, 8),
            ints: BitSet8::from_range(4, 7),
            floats: BitSet8::from_range(0, 0),
            bools: BitSet8::from_range(3, 7),
        };
        assert!(!vts.contains(I8));
        assert!(vts.contains(I32));
        assert!(vts.contains(I64));
        assert!(vts.contains(I32X4));
        assert!(!vts.contains(F32));
        assert!(!vts.contains(B1));
        assert!(vts.contains(B8));
        assert!(vts.contains(B64));
        assert_eq!(vts.example().to_string(), "i32");

        let vts = ValueTypeSet {
            lanes: BitSet16::from_range(0, 8),
            ints: BitSet8::from_range(0, 0),
            floats: BitSet8::from_range(5, 7),
            bools: BitSet8::from_range(3, 7),
        };
        assert_eq!(vts.example().to_string(), "f32");

        let vts = ValueTypeSet {
            lanes: BitSet16::from_range(1, 8),
            ints: BitSet8::from_range(0, 0),
            floats: BitSet8::from_range(5, 7),
            bools: BitSet8::from_range(3, 7),
        };
        assert_eq!(vts.example().to_string(), "f32x2");

        let vts = ValueTypeSet {
            lanes: BitSet16::from_range(2, 8),
            ints: BitSet8::from_range(0, 0),
            floats: BitSet8::from_range(0, 0),
            bools: BitSet8::from_range(3, 7),
        };
        assert!(!vts.contains(B32X2));
        assert!(vts.contains(B32X4));
        assert_eq!(vts.example().to_string(), "b32x4");

        let vts = ValueTypeSet {
            // TypeSet(lanes=(1, 256), ints=(8, 64))
            lanes: BitSet16::from_range(0, 9),
            ints: BitSet8::from_range(3, 7),
            floats: BitSet8::from_range(0, 0),
            bools: BitSet8::from_range(0, 0),
        };
        assert!(vts.contains(I32));
        assert!(vts.contains(I32X4));
    }
}<|MERGE_RESOLUTION|>--- conflicted
+++ resolved
@@ -8,10 +8,7 @@
 
 use std::fmt::{self, Display, Formatter};
 use std::ops::{Deref, DerefMut};
-<<<<<<< HEAD
-=======
 use std::str::FromStr;
->>>>>>> b523b69c
 use std::vec::Vec;
 
 use ir;
